--- conflicted
+++ resolved
@@ -1,7 +1,3 @@
-<<<<<<< HEAD
-use smartstring::{LazyCompact, SmartString};
-use std::borrow::Cow;
-=======
 use ahash::{HashMap, HashMapExt};
 use anyhow::{bail, Context};
 use smartstring::{LazyCompact, SmartString};
@@ -654,351 +650,6 @@
         ArgsParser::parse(args)
     }
 }
->>>>>>> 22945ef4
-
-/// A utility for parsing shell-like command lines.
-///
-/// The `Shellwords` struct takes an input string and allows extracting the command and its arguments.
-///
-/// # Features
-///
-/// - Parses command and arguments from input strings.
-/// - Supports single, double, and backtick quoted arguments.
-/// - Respects backslash escaping in arguments.
-///
-/// # Examples
-///
-/// Basic usage:
-///
-/// ```
-/// # use helix_core::shellwords::Shellwords;
-/// let shellwords = Shellwords::from(":o helix-core/src/shellwords.rs");
-/// assert_eq!(":o", shellwords.command());
-/// assert_eq!("helix-core/src/shellwords.rs", shellwords.args().next().unwrap());
-/// ```
-///
-/// Empty command:
-///
-/// ```
-/// # use helix_core::shellwords::Shellwords;
-/// let shellwords = Shellwords::from(" ");
-/// assert!(shellwords.command().is_empty());
-/// ```
-///
-/// # Iterator
-///
-/// The `args` method returns a non-allocating iterator, `Args`, over the arguments of the input.
-///
-/// ```
-/// # use helix_core::shellwords::Shellwords;
-/// let shellwords = Shellwords::from(":o a b c");
-/// let mut args = shellwords.args();
-/// assert_eq!(Some("a"), args.next());
-/// assert_eq!(Some("b"), args.next());
-/// assert_eq!(Some("c"), args.next());
-/// assert_eq!(None, args.next());
-/// ```
-#[derive(Clone, Copy)]
-pub struct Shellwords<'a> {
-    input: &'a str,
-}
-
-impl<'a> From<&'a str> for Shellwords<'a> {
-    #[inline]
-    fn from(input: &'a str) -> Self {
-        Self { input }
-    }
-}
-
-impl<'a> From<&'a String> for Shellwords<'a> {
-    #[inline]
-    fn from(input: &'a String) -> Self {
-        Self { input }
-    }
-}
-
-impl<'a> From<&'a Cow<'a, str>> for Shellwords<'a> {
-    #[inline]
-    fn from(input: &'a Cow<str>) -> Self {
-        Self { input }
-    }
-}
-
-impl<'a> Shellwords<'a> {
-    #[inline]
-    #[must_use]
-    pub fn command(&self) -> &str {
-        self.input
-            .split_once(' ')
-            .map_or(self.input, |(command, _)| command)
-    }
-
-    #[inline]
-    #[must_use]
-    pub fn args(&self) -> Args<'a> {
-        let args = self.input.split_once(' ').map_or("", |(_, args)| args);
-        Args::parse(args)
-    }
-
-    #[inline]
-    pub fn input(&self) -> &str {
-        self.input
-    }
-
-    /// Checks that the input ends with a whitespace character which is not escaped.
-    ///
-    /// # Examples
-    ///
-    /// ```rust
-    /// # use helix_core::shellwords::Shellwords;
-    /// assert_eq!(Shellwords::from(" ").ends_with_whitespace(), true);
-    /// assert_eq!(Shellwords::from(":open ").ends_with_whitespace(), true);
-    /// assert_eq!(Shellwords::from(":open foo.txt ").ends_with_whitespace(), true);
-    /// assert_eq!(Shellwords::from(":open").ends_with_whitespace(), false);
-    /// assert_eq!(Shellwords::from(":open a\\ ").ends_with_whitespace(), true);
-    /// assert_eq!(Shellwords::from(":open a\\ b.txt").ends_with_whitespace(), false);
-    /// ```
-    #[inline]
-    pub fn ends_with_whitespace(&self) -> bool {
-        self.input.ends_with(' ')
-    }
-}
-
-/// An iterator over an input string which yields arguments.
-///
-/// Splits on whitespace, but respects quoted substrings (using double quotes, single quotes, or backticks).
-#[derive(Debug, Clone)]
-pub struct Args<'a> {
-    input: &'a str,
-    idx: usize,
-    start: usize,
-    count: usize,
-}
-
-impl<'a> Args<'a> {
-    #[inline]
-    fn parse(input: &'a str) -> Self {
-        let count = Self {
-            input,
-            idx: 0,
-            start: 0,
-            count: 0,
-        }
-        .fold(0, |acc, _| acc + 1);
-
-        Self {
-            input,
-            idx: 0,
-            start: 0,
-            count,
-        }
-    }
-
-    #[inline]
-    pub fn is_empty(&self) -> bool {
-        self.input.is_empty()
-    }
-
-    /// Returns the args exactly as input.
-    ///
-    /// # Examples
-    /// ```
-    /// # use helix_core::shellwords::Args;
-    /// let args = Args::from(r#"sed -n "s/test t/not /p""#);
-    /// assert_eq!(r#"sed -n "s/test t/not /p""#, args.raw());
-    ///
-    /// let args = Args::from(r#"cat "file name with space.txt""#);
-    /// assert_eq!(r#"cat "file name with space.txt""#, args.raw());
-    /// ```
-    #[inline]
-    pub fn raw(&self) -> &str {
-        self.input
-    }
-
-    /// Returns the remainder of the args exactly as input.
-    ///
-    /// # Examples
-    /// ```
-    /// # use helix_core::shellwords::Args;
-    /// let mut args = Args::from(r#"sed -n "s/test t/not /p""#);
-    /// assert_eq!("sed", args.next().unwrap());
-    /// assert_eq!(r#"-n "s/test t/not /p""#, args.rest());
-    /// ```
-    ///
-    /// Never calling `next` and using `rest` is functionally equivalent to calling `raw`.
-    #[inline]
-    pub fn rest(&self) -> &str {
-        &self.input[self.idx..]
-    }
-
-    /// Returns the number of arguments given in a command.
-    ///
-    /// This count is aware of all parsing rules for `Args`.
-    pub fn arg_count(&self) -> usize {
-        self.count
-    }
-
-    /// Convenient function to return an empty `Args`.
-    ///
-    /// When used in any iteration, it will always return `None`.
-    #[inline(always)]
-    pub const fn empty() -> Self {
-        Self {
-            input: "",
-            idx: 0,
-            start: 0,
-            count: 0,
-        }
-    }
-}
-
-impl<'a> Iterator for Args<'a> {
-    type Item = &'a str;
-
-    #[inline]
-    #[allow(clippy::too_many_lines)]
-    fn next(&mut self) -> Option<Self::Item> {
-        // The parser loop is split into three main blocks to handle different types of input processing:
-        //
-        // 1. Quote block:
-        //    - Detects an unescaped quote character, either starting an in-quote scan or, if already in-quote,
-        //      locating the closing quote to return the quoted argument.
-        //    - Handles cases where mismatched quotes are ignored and when quotes appear as the last character.
-        //
-        // 2. Whitespace block:
-        //    - Handles arguments separated by whitespace (space or tab), respecting quotes so quoted phrases
-        //      remain grouped together.
-        //    - Splits arguments by whitespace when outside of a quoted context and updates boundaries accordingly.
-        //
-        // 3. Catch-all block:
-        //    - Handles any other character, updating the `is_escaped` status if a backslash is encountered,
-        //      advancing the loop to the next character.
-
-        let bytes = self.input.as_bytes();
-        let mut in_quotes = false;
-        let mut quote = b'\0';
-        let mut is_escaped = false;
-
-        while self.idx < bytes.len() {
-            match bytes[self.idx] {
-                b'"' | b'\'' | b'`' if !is_escaped => {
-                    if in_quotes {
-                        // Found the proper closing quote, so can return the arg and advance the state along.
-                        if bytes[self.idx] == quote {
-                            let arg = Some(&self.input[self.start..self.idx]);
-                            self.idx += 1;
-                            self.start = self.idx;
-                            return arg;
-                        }
-                        // If quote does not match the type of the opening quote, then do nothing and advance.
-                        self.idx += 1;
-                    } else if self.idx == bytes.len() - 1 {
-                        // Special case for when a quote is the last input in args.
-                        // e.g: :read "file with space.txt""
-                        // This preserves the quote as an arg:
-                        // - `file with space`
-                        // - `"`
-                        let arg = Some(&self.input[self.idx..]);
-                        self.idx = bytes.len();
-                        self.start = bytes.len();
-                        return arg;
-                    } else {
-                        // Found opening quote.
-                        in_quotes = true;
-                        // Kind of quote that was found.
-                        quote = bytes[self.idx];
-
-                        if self.start < self.idx {
-                            // When part of the input ends in a quote, `one two" three`, this properly returns the `two`
-                            // before advancing to the quoted arg for the next iteration:
-                            // - `one` <- previous arg
-                            // - `two` <- this step
-                            // - ` three` <- next arg
-                            let arg = Some(&self.input[self.start..self.idx]);
-                            self.idx += 1;
-                            self.start = self.idx;
-                            return arg;
-                        }
-
-                        // Advance after quote.
-                        self.idx += 1;
-                        // Exclude quote from arg output.
-                        self.start = self.idx;
-                    }
-                }
-                b' ' | b'\t' if !in_quotes => {
-                    // Found a true whitespace separator that wasn't inside quotes.
-
-                    // Check if there is anything to return or if its just advancing over whitespace.
-                    // `start` will only be less than `idx` when there is something to return.
-                    if self.start < self.idx {
-                        let arg = Some(&self.input[self.start..self.idx]);
-                        self.idx += 1;
-                        self.start = self.idx;
-                        return arg;
-                    }
-
-                    // Advance beyond the whitespace.
-                    self.idx += 1;
-
-                    // This is where `start` will be set to the start of an arg boundary, either encountering a word
-                    // boundary or a quote boundary. If it finds a quote, then it will be advanced again in that part
-                    // of the code. Either way, all that remains for the check above will be to return a full arg.
-                    self.start = self.idx;
-                }
-                _ => {
-                    // If previous loop didn't find any backslash and was already escaped it will change to false
-                    // as the backslash chain was broken.
-                    //
-                    // If the previous loop had no backslash escape, and found one this iteration, then its the start
-                    // of an escape chain.
-                    is_escaped = match (is_escaped, bytes[self.idx]) {
-                        (false, b'\\') => true, // Set `is_escaped` if the current byte is a backslash
-                        _ => false, //Reset `is_escaped` if it was true, otherwise keep `is_escaped` as false
-                    };
-
-                    // Advance to next `char`.
-                    self.idx += 1;
-                }
-            }
-        }
-
-        // Fallback that catches when the loop would have exited but failed to return the arg between start and the end.
-        if self.start < bytes.len() {
-            let arg = Some(&self.input[self.start..]);
-            self.start = bytes.len();
-            return arg;
-        }
-
-        // All args have been parsed.
-        None
-    }
-
-    fn count(self) -> usize
-    where
-        Self: Sized,
-    {
-        panic!("use `arg_count` instead to get the number of arguments.");
-    }
-}
-
-impl<'a> From<&'a String> for Args<'a> {
-    fn from(args: &'a String) -> Self {
-        Args::parse(args)
-    }
-}
-
-impl<'a> From<&'a str> for Args<'a> {
-    fn from(args: &'a str) -> Self {
-        Args::parse(args)
-    }
-}
-
-impl<'a> From<&'a Cow<'_, str>> for Args<'a> {
-    fn from(args: &'a Cow<str>) -> Self {
-        Args::parse(args)
-    }
-}
 
 /// Auto escape for shellwords usage.
 #[inline]
@@ -1024,68 +675,17 @@
 /// This function handles the following escape sequences:
 /// - `\\n` is converted to `\n` (newline)
 /// - `\\t` is converted to `\t` (tab)
-<<<<<<< HEAD
-=======
 /// - `\\"` is converted to `"` (double-quote)
 /// - `\\'` is converted to `'` (single-quote)
 /// - `\\ ` is converted to ` ` (space)
->>>>>>> 22945ef4
 /// - `\\u{...}` is converted to the corresponding Unicode character
 ///
 /// Other escape sequences, such as `\\` followed by any character not listed above, will remain unchanged.
 ///
 /// If input is invalid, for example if there is invalid unicode, \u{999999999}, it will return the input as is.
-<<<<<<< HEAD
-///
-/// # Examples
-///
-/// Basic usage:
-///
-/// ```
-/// # use helix_core::shellwords::unescape;
-/// let unescaped = unescape("hello\\nworld");
-/// assert_eq!("hello\nworld", unescaped);
-/// ```
-///
-/// Unescaping tabs:
-///
-/// ```
-/// # use helix_core::shellwords::unescape;
-/// let unescaped = unescape("hello\\tworld");
-/// assert_eq!("hello\tworld", unescaped);
-/// ```
-///
-/// Unescaping Unicode characters:
-///
-/// ```
-/// # use helix_core::shellwords::unescape;
-/// let unescaped = unescape("hello\\u{1f929}world");
-/// assert_eq!("hello\u{1f929}world", unescaped);
-/// assert_eq!("hello🤩world", unescaped);
-/// ```
-///
-/// Handling backslashes:
-///
-/// ```
-/// # use helix_core::shellwords::unescape;
-/// let unescaped = unescape(r"hello\\world");
-/// assert_eq!(r"hello\\world", unescaped);
-///
-/// let unescaped = unescape(r"hello\\\\world");
-/// assert_eq!(r"hello\\\\world", unescaped);
-/// ```
-///
-/// # Note
-///
-/// This function is opinionated, with a clear purpose of handling user input, not a general or generic unescaping utility, and does not unescape sequences like `\\'` or `\\\"`, leaving them as is.
 #[inline]
 #[must_use]
-pub fn unescape(input: &str) -> Cow<'_, str> {
-=======
-#[inline]
-#[must_use]
-fn unescape(input: &str, unescape_blackslash: bool) -> Cow<'_, str> {
->>>>>>> 22945ef4
+pub fn unescape(input: &str, unescape_blackslash: bool) -> Cow<'_, str> {
     enum State {
         Normal,
         Escaped,
@@ -1126,23 +726,15 @@
                 match ch {
                     'n' => unescaped.push('\n'),
                     't' => unescaped.push('\t'),
-<<<<<<< HEAD
-=======
                     ' ' => unescaped.push(' '),
                     '\'' => unescaped.push('\''),
                     '"' => unescaped.push('"'),
                     '`' => unescaped.push('`'),
->>>>>>> 22945ef4
                     'u' => {
                         state = State::Unicode;
                         continue;
                     }
-<<<<<<< HEAD
-                    // Uncomment if you want to handle '\\' to '\'
-                    // '\\' => unescaped.push('\\'),
-=======
                     '\\' if unescape_blackslash => unescaped.push('\\'),
->>>>>>> 22945ef4
                     _ => {
                         unescaped.push('\\');
                         unescaped.push(ch);
@@ -1167,8 +759,6 @@
                 _ => unicode.push(ch),
             },
         }
-<<<<<<< HEAD
-=======
     }
 
     if is_escaped {
@@ -1236,16 +826,9 @@
         value
             .parse()
             .with_context(|| format!("failed to convert `{value}` to `i8`"))
->>>>>>> 22945ef4
-    }
-}
-
-<<<<<<< HEAD
-    if is_escaped {
-        unescaped.into()
-    } else {
-        input.into()
-=======
+    }
+}
+
 impl FlagValue<'_> for u8 {
     fn from_str(value: &str) -> anyhow::Result<Self> {
         value
@@ -1347,7 +930,6 @@
         value
             .parse()
             .with_context(|| format!("failed to convert `{value}` to `f64`"))
->>>>>>> 22945ef4
     }
 }
 
@@ -1357,123 +939,6 @@
 
     #[test]
     fn base() {
-<<<<<<< HEAD
-        let input = r#":o single_word twó wörds \three\ \"with\ escaping\\"#;
-        let shellwords = Shellwords::from(input);
-        let args = vec![
-            "single_word",
-            "twó",
-            "wörds",
-            r"\three\",
-            r#"\"with\"#,
-            r"escaping\\",
-        ];
-
-        assert_eq!(":o", shellwords.command());
-        assert_eq!(args, shellwords.args().collect::<Vec<_>>());
-    }
-
-    #[test]
-    fn should_have_empty_args() {
-        let shellwords = Shellwords::from(":quit");
-        assert!(
-            shellwords.args().is_empty(),
-            "args: `{}`",
-            shellwords.args().next().unwrap()
-        );
-        assert!(shellwords.args().next().is_none());
-    }
-
-    #[test]
-    fn should_return_empty_command() {
-        let shellwords = Shellwords::from(" ");
-        assert!(shellwords.command().is_empty());
-    }
-
-    #[test]
-    fn should_support_unicode_args() {
-        assert_eq!(
-            Shellwords::from(":sh echo 𒀀").args().collect::<Vec<_>>(),
-            &["echo", "𒀀"]
-        );
-        assert_eq!(
-            Shellwords::from(":sh echo 𒀀 hello world𒀀")
-                .args()
-                .collect::<Vec<_>>(),
-            &["echo", "𒀀", "hello", "world𒀀"]
-        );
-    }
-
-    #[test]
-    fn should_preserve_quote_if_last_argument() {
-        let sh = Shellwords::from(r#":read "file with space.txt"""#);
-        let mut args = sh.args();
-        assert_eq!("file with space.txt", args.next().unwrap());
-        assert_eq!(r#"""#, args.next().unwrap());
-    }
-
-    #[test]
-    fn should_return_rest_of_non_closed_quote_as_one_argument() {
-        let sh = Shellwords::from(r":rename 'should be one \'argument");
-        assert_eq!(r"should be one \'argument", sh.args().next().unwrap());
-    }
-
-    #[test]
-    fn should_respect_escaped_quote_in_what_looks_like_non_closed_arg() {
-        let sh = Shellwords::from(r":rename 'should be one \\'argument");
-        let mut args = sh.args();
-        assert_eq!(r"should be one \\", args.next().unwrap());
-        assert_eq!(r"argument", args.next().unwrap());
-    }
-
-    #[test]
-    fn should_split_args() {
-        assert_eq!(Shellwords::from(":o a").args().collect::<Vec<_>>(), &["a"]);
-        assert_eq!(
-            Shellwords::from(":o a\\ ").args().collect::<Vec<_>>(),
-            &["a\\"]
-        );
-    }
-
-    #[test]
-    fn should_parse_args_even_with_leading_whitespace() {
-        // Three spaces
-        assert_eq!(
-            Shellwords::from(":o   a").args().collect::<Vec<_>>(),
-            &["a"]
-        );
-    }
-
-    #[test]
-    fn should_parse_single_quotes_while_respecting_escapes() {
-        let quoted =
-            r#":o 'single_word' 'twó wörds' '' ' ''\three\' \"with\ escaping\\' 'quote incomplete"#;
-        let shellwords = Shellwords::from(quoted);
-        let result = shellwords.args().collect::<Vec<_>>();
-        let expected = vec![
-            "single_word",
-            "twó wörds",
-            "",
-            " ",
-            r#"\three\' \"with\ escaping\\"#,
-            "quote incomplete",
-        ];
-        assert_eq!(expected, result);
-    }
-
-    #[test]
-    fn should_parse_double_quotes_while_respecting_escapes() {
-        let dquoted = r#":o "single_word" "twó wörds" "" "  ""\three\' \"with\ escaping\\" "dquote incomplete"#;
-        let shellwords = Shellwords::from(dquoted);
-        let result = shellwords.args().collect::<Vec<_>>();
-        let expected = vec![
-            "single_word",
-            "twó wörds",
-            "",
-            "  ",
-            r#"\three\' \"with\ escaping\\"#,
-            "dquote incomplete",
-=======
         let shellwords =
             Shellwords::from(r#":o single_word twó wörds \\three\ \"with\ escaping\\"#);
 
@@ -1731,7 +1196,6 @@
             " ",
             r#"\three' "with escaping\"#,
             "quote incomplete",
->>>>>>> 22945ef4
         ];
 
         for (expected, actual) in expected.into_iter().zip(parser) {
@@ -1740,25 +1204,6 @@
     }
 
     #[test]
-<<<<<<< HEAD
-    fn should_respect_escapes_with_mixed_quotes() {
-        let dquoted = r#":o single_word 'twó wörds' "\three\' \"with\ escaping\\""no space before"'and after' $#%^@ "%^&(%^" ')(*&^%''a\\\\\b' '"#;
-        let shellwords = Shellwords::from(dquoted);
-        let result = shellwords.args().collect::<Vec<_>>();
-        let expected = vec![
-            "single_word",
-            "twó wörds",
-            r#"\three\' \"with\ escaping\\"#,
-            "no space before",
-            "and after",
-            "$#%^@",
-            "%^&(%^",
-            r")(*&^%",
-            r"a\\\\\b",
-            // Last ' is important, as if the user input an accidental quote at the end, this should be checked in
-            // commands where there should only be one input and return an error rather than silently succeed.
-            "'",
-=======
     fn should_parse_double_quotes_while_respecting_escapes() {
         let parser = ArgsParser::from(
             r#""single_word" "twó wörds" "" "  ""\\three\' \"with\ escaping\\" "dquote incomplete"#,
@@ -1771,7 +1216,6 @@
             "  ",
             r#"\three' "with escaping\"#,
             "dquote incomplete",
->>>>>>> 22945ef4
         ];
 
         for (expected, actual) in expected.into_iter().zip(parser) {
@@ -1780,15 +1224,6 @@
     }
 
     #[test]
-<<<<<<< HEAD
-    fn should_return_rest() {
-        let input = r#":set statusline.center ["file-type","file-encoding"]"#;
-        let shellwords = Shellwords::from(input);
-        let mut args = shellwords.args();
-        assert_eq!(":set", shellwords.command());
-        assert_eq!(Some("statusline.center"), args.next());
-        assert_eq!(r#"["file-type","file-encoding"]"#, args.rest());
-=======
     fn should_respect_escapes_with_mixed_quotes() {
         let parser = ArgsParser::from(r#"single_word 'twó wörds' "\\three\' \"with\ escaping\\""no space before"'and after' $#%^@ "%^&(%^" ')(*&^%''a\\\\\b' '"#).with_unescaping();
         let expected = [
@@ -1817,35 +1252,17 @@
 
         assert_eq!(Some("statusline.center"), parser.next().as_deref());
         assert_eq!(r#"["file-type","file-encoding"]"#, parser.rest());
->>>>>>> 22945ef4
     }
 
     #[test]
     fn should_return_no_args() {
-<<<<<<< HEAD
-        let mut args = Args::parse("");
-        assert!(args.next().is_none());
-        assert!(args.is_empty());
-        assert!(args.arg_count() == 0);
-=======
         let mut args = ArgsParser::parse("");
         assert!(args.next().is_none());
         assert!(args.is_empty());
->>>>>>> 22945ef4
     }
 
     #[test]
     fn should_leave_escaped_quotes() {
-<<<<<<< HEAD
-        let input = r#"\" \` \' \"with \'with \`with"#;
-        let result = Args::parse(input).collect::<Vec<_>>();
-        assert_eq!(r#"\""#, result[0]);
-        assert_eq!(r"\`", result[1]);
-        assert_eq!(r"\'", result[2]);
-        assert_eq!(r#"\"with"#, result[3]);
-        assert_eq!(r"\'with", result[4]);
-        assert_eq!(r"\`with", result[5]);
-=======
         let mut args = ArgsParser::parse(r#"\" \` \' \"with \'with \`with"#).with_unescaping();
         assert_eq!(Some(Cow::from(r#"""#)), args.next());
         assert_eq!(Some(Cow::from(r"`")), args.next());
@@ -1853,26 +1270,16 @@
         assert_eq!(Some(Cow::from(r#""with"#)), args.next());
         assert_eq!(Some(Cow::from(r"'with")), args.next());
         assert_eq!(Some(Cow::from(r"`with")), args.next());
->>>>>>> 22945ef4
     }
 
     #[test]
     fn should_leave_literal_newline_alone() {
-<<<<<<< HEAD
-        let result = Args::parse(r"\n").collect::<Vec<_>>();
-        assert_eq!(r"\n", result[0]);
-=======
         let mut arg = ArgsParser::parse(r"\n").with_unescaping();
         assert_eq!(Some(Cow::from("\n")), arg.next());
->>>>>>> 22945ef4
     }
 
     #[test]
     fn should_leave_literal_unicode_alone() {
-<<<<<<< HEAD
-        let result = Args::parse(r"\u{C}").collect::<Vec<_>>();
-        assert_eq!(r"\u{C}", result[0]);
-=======
         let mut arg = ArgsParser::parse(r"\u{C}").with_unescaping();
         assert_eq!(Some(Cow::from("\u{C}")), arg.next());
     }
@@ -1881,7 +1288,6 @@
     fn should_escape_literal_unicode() {
         let mut arg = ArgsParser::parse(r"\u{C}");
         assert_eq!(Some(Cow::from("\\u{C}")), arg.next());
->>>>>>> 22945ef4
     }
 
     #[test]
@@ -1901,59 +1307,31 @@
 
     #[test]
     fn should_unescape_newline() {
-<<<<<<< HEAD
-        let unescaped = unescape("hello\\nworld");
-=======
         let unescaped = unescape("hello\\nworld", true);
->>>>>>> 22945ef4
         assert_eq!("hello\nworld", unescaped);
     }
 
     #[test]
     fn should_unescape_tab() {
-<<<<<<< HEAD
-        let unescaped = unescape("hello\\tworld");
-=======
         let unescaped = unescape("hello\\tworld", true);
->>>>>>> 22945ef4
         assert_eq!("hello\tworld", unescaped);
     }
 
     #[test]
     fn should_unescape_unicode() {
-<<<<<<< HEAD
-        let unescaped = unescape("hello\\u{1f929}world");
-=======
         let unescaped = unescape("hello\\u{1f929}world", true);
->>>>>>> 22945ef4
         assert_eq!("hello\u{1f929}world", unescaped, "char: 🤩 ");
         assert_eq!("hello🤩world", unescaped);
     }
 
     #[test]
     fn should_return_original_input_due_to_bad_unicode() {
-<<<<<<< HEAD
-        let unescaped = unescape("hello\\u{999999999}world");
-=======
         let unescaped = unescape("hello\\u{999999999}world", true);
->>>>>>> 22945ef4
         assert_eq!("hello\\u{999999999}world", unescaped);
     }
 
     #[test]
     fn should_not_unescape_slash() {
-<<<<<<< HEAD
-        let unescaped = unescape(r"hello\\world");
-        assert_eq!(r"hello\\world", unescaped);
-
-        let unescaped = unescape(r"hello\\\\world");
-        assert_eq!(r"hello\\\\world", unescaped);
-    }
-
-    #[test]
-    fn should_not_unescape_slash_single_quote() {
-        let unescaped = unescape("\\'");
-=======
         let unescaped = unescape(r"hello\\world", true);
         assert_eq!(r"hello\world", unescaped);
 
@@ -1964,65 +1342,39 @@
     #[test]
     fn should_unescape_slash_single_quote() {
         let unescaped = unescape(r"\\'", true);
->>>>>>> 22945ef4
         assert_eq!(r"\'", unescaped);
     }
 
     #[test]
-<<<<<<< HEAD
-    fn should_not_unescape_slash_double_quote() {
-        let unescaped = unescape("\\\"");
-=======
     fn should_unescape_slash_double_quote() {
         let unescaped = unescape(r#"\\\""#, true);
->>>>>>> 22945ef4
         assert_eq!(r#"\""#, unescaped);
     }
 
     #[test]
     fn should_not_change_anything() {
-<<<<<<< HEAD
-        let unescaped = unescape("'");
-        assert_eq!("'", unescaped);
-        let unescaped = unescape(r#"""#);
-=======
         let unescaped = unescape("'", true);
         assert_eq!("'", unescaped);
         let unescaped = unescape(r#"""#, true);
->>>>>>> 22945ef4
         assert_eq!(r#"""#, unescaped);
     }
 
     #[test]
     fn should_only_unescape_newline_not_slash_single_quote() {
-<<<<<<< HEAD
-        let unescaped = unescape("\\n\'");
-        assert_eq!("\n'", unescaped);
-        let unescaped = unescape("\\n\\'");
-        assert_eq!("\n\\'", unescaped);
-=======
         let unescaped = unescape("\\n\'", true);
         assert_eq!("\n'", unescaped);
         let unescaped = unescape(r"\\n\\'", true);
         assert_eq!(r"\n\'", unescaped);
->>>>>>> 22945ef4
     }
 
     #[test]
     fn should_unescape_args() {
         // 1f929: 🤩
-<<<<<<< HEAD
-        let args = Args::parse(r#"'hello\u{1f929} world' '["hello", "\u{1f929}", "world"]'"#)
-            .collect::<Vec<_>>();
-        assert_eq!("hello\u{1f929} world", unescape(args[0]));
-        assert_eq!(r#"["hello", "🤩", "world"]"#, unescape(args[1]));
-=======
         let args = ArgsParser::parse(r#"'hello\u{1f929} world' '["hello", "\u{1f929}", "world"]'"#)
             .with_unescaping()
             .collect::<Vec<_>>();
 
         assert_eq!("hello\u{1f929} world", unescape(&args[0], false));
         assert_eq!(r#"["hello", "🤩", "world"]"#, unescape(&args[1], false));
->>>>>>> 22945ef4
     }
 }